--- conflicted
+++ resolved
@@ -5,14 +5,9 @@
 };
 use ethereum_types::{Address, H256, U256};
 use std::{
-<<<<<<< HEAD
-    collections::{BTreeMap, HashMap},
-    fmt::Debug,
-=======
     collections::HashMap,
     fmt::Debug,
     sync::{Arc, Mutex},
->>>>>>> 542b4293
 };
 
 use super::api::StoreEngine;
@@ -28,12 +23,8 @@
     account_storages: HashMap<Address, HashMap<H256, U256>>,
     // Maps transaction hashes to their block number and index within the block
     transaction_locations: HashMap<H256, (BlockNumber, Index)>,
-<<<<<<< HEAD
-    receipts: BTreeMap<BlockNumber, BTreeMap<Index, Receipt>>,
-=======
     receipts: HashMap<BlockNumber, HashMap<Index, Receipt>>,
     state_trie_nodes: Arc<Mutex<HashMap<Vec<u8>, Vec<u8>>>>,
->>>>>>> 542b4293
 }
 
 #[derive(Default)]
