#[cfg(feature = "in_memory")]
use self::engines::in_memory::Store as InMemoryStore;
#[cfg(feature = "libmdbx")]
use self::engines::libmdbx::Store as LibmdbxStore;
use self::error::StoreError;
use bytes::Bytes;
use engines::api::StoreEngine;
use ethereum_rust_core::types::AddressFilter;
use ethereum_rust_core::types::Block;
use ethereum_rust_core::types::BlockBody;
use ethereum_rust_core::types::LogsFilter;
use ethereum_rust_core::types::TopicFilter;
use ethereum_rust_core::types::Transaction;
use ethereum_rust_core::types::{
    code_hash, AccountInfo, AccountState, BlockHash, BlockHeader, BlockNumber, ChainConfig,
    Genesis, GenesisAccount, Index, Receipt,
};
use ethereum_rust_rlp::decode::RLPDecode;
use ethereum_rust_rlp::encode::RLPEncode;
use ethereum_rust_trie::Trie;
use ethereum_rust_trie::EMPTY_TRIE_HASH;
use ethereum_types::{Address, H256, U256};
use sha3::{Digest as _, Keccak256};
use std::collections::HashMap;
use std::fmt::Debug;
use std::sync::Arc;
use tracing::info;

mod engines;
pub mod error;
mod rlp;

#[derive(Debug, Clone)]
pub struct Store {
    // TODO: Check if we can remove this mutex and move it to the in_memory::Store struct
    engine: Arc<dyn StoreEngine>,
}

#[allow(dead_code)]
#[derive(Debug, Clone, Copy)]
pub enum EngineType {
    #[cfg(feature = "in_memory")]
    InMemory,
    #[cfg(feature = "libmdbx")]
    Libmdbx,
}

#[derive(Default, Debug)]
pub struct AccountUpdate {
    pub address: Address,
    pub removed: bool,
    pub info: Option<AccountInfo>,
    pub code: Option<Bytes>,
    pub added_storage: HashMap<H256, U256>,
    // Matches TODO in code
    // removed_storage_keys: Vec<H256>,
}

impl AccountUpdate {
    /// Creates new empty update for the given account
    pub fn new(address: Address) -> AccountUpdate {
        AccountUpdate {
            address,
            ..Default::default()
        }
    }

    /// Creates new update representing an account removal
    pub fn removed(address: Address) -> AccountUpdate {
        AccountUpdate {
            address,
            removed: true,
            ..Default::default()
        }
    }
}

impl Store {
    pub fn new(path: &str, engine_type: EngineType) -> Result<Self, StoreError> {
        info!("Starting storage engine ({engine_type:?})");
        let store = match engine_type {
            #[cfg(feature = "libmdbx")]
            EngineType::Libmdbx => Self {
                engine: Arc::new(LibmdbxStore::new(path)?),
            },
            #[cfg(feature = "in_memory")]
            EngineType::InMemory => Self {
                engine: Arc::new(InMemoryStore::new()),
            },
        };
        info!("Started store engine");
        Ok(store)
    }

    pub fn get_account_info(
        &self,
        block_number: BlockNumber,
        address: Address,
    ) -> Result<Option<AccountInfo>, StoreError> {
        let Some(state_trie) = self.engine.state_trie(block_number)? else {
            return Ok(None);
        };
        let hashed_address = hash_address(&address);
        let Some(encoded_state) = state_trie.get(&hashed_address)? else {
            return Ok(None);
        };
        let account_state = AccountState::decode(&encoded_state)?;
        Ok(Some(AccountInfo {
            code_hash: account_state.code_hash,
            balance: account_state.balance,
            nonce: account_state.nonce,
        }))
    }

    pub fn add_block_header(
        &self,
        block_hash: BlockHash,
        block_header: BlockHeader,
    ) -> Result<(), StoreError> {
        self.engine.add_block_header(block_hash, block_header)
    }

    pub fn get_block_header(
        &self,
        block_number: BlockNumber,
    ) -> Result<Option<BlockHeader>, StoreError> {
        self.engine.get_block_header(block_number)
    }

    pub fn get_block_header_by_hash(
        &self,
        block_hash: BlockHash,
    ) -> Result<Option<BlockHeader>, StoreError> {
        self.engine.get_block_header_by_hash(block_hash)
    }

    pub fn add_block_body(
        &self,
        block_hash: BlockHash,
        block_body: BlockBody,
    ) -> Result<(), StoreError> {
        self.engine.add_block_body(block_hash, block_body)
    }

    pub fn get_block_body(
        &self,
        block_number: BlockNumber,
    ) -> Result<Option<BlockBody>, StoreError> {
        self.engine.get_block_body(block_number)
    }

    pub fn add_block_number(
        &self,
        block_hash: BlockHash,
        block_number: BlockNumber,
    ) -> Result<(), StoreError> {
        self.engine
            .clone()
            .add_block_number(block_hash, block_number)
    }

    pub fn get_block_number(
        &self,
        block_hash: BlockHash,
    ) -> Result<Option<BlockNumber>, StoreError> {
        self.engine.get_block_number(block_hash)
    }

    pub fn add_block_total_difficulty(
        &self,
        block_hash: BlockHash,
        block_difficulty: U256,
    ) -> Result<(), StoreError> {
        self.engine
            .add_block_total_difficulty(block_hash, block_difficulty)
    }

    pub fn get_block_total_difficulty(
        &self,
        block_hash: BlockHash,
    ) -> Result<Option<U256>, StoreError> {
        self.engine.get_block_total_difficulty(block_hash)
    }

    pub fn add_transaction_location(
        &self,
        transaction_hash: H256,
        block_number: BlockNumber,
        block_hash: BlockHash,
        index: Index,
    ) -> Result<(), StoreError> {
        self.engine
            .add_transaction_location(transaction_hash, block_number, block_hash, index)
    }

    pub fn get_transaction_location(
        &self,
        transaction_hash: H256,
    ) -> Result<Option<(BlockNumber, BlockHash, Index)>, StoreError> {
        self.engine.get_transaction_location(transaction_hash)
    }

    pub fn add_transaction_to_pool(
        &self,
        hash: H256,
        transaction: Transaction,
    ) -> Result<(), StoreError> {
        self.engine.add_transaction_to_pool(hash, transaction)
    }

    pub fn get_transaction_from_pool(&self, hash: H256) -> Result<Option<Transaction>, StoreError> {
        self.engine.get_transaction_from_pool(hash)
    }

    fn add_account_code(&self, code_hash: H256, code: Bytes) -> Result<(), StoreError> {
        self.engine.add_account_code(code_hash, code)
    }

    pub fn get_account_code(&self, code_hash: H256) -> Result<Option<Bytes>, StoreError> {
        self.engine.get_account_code(code_hash)
    }

    pub fn get_code_by_account_address(
        &self,
        block_number: BlockNumber,
        address: Address,
    ) -> Result<Option<Bytes>, StoreError> {
        let Some(state_trie) = self.engine.state_trie(block_number)? else {
            return Ok(None);
        };
        let hashed_address = hash_address(&address);
        let Some(encoded_state) = state_trie.get(&hashed_address)? else {
            return Ok(None);
        };
        let account_state = AccountState::decode(&encoded_state)?;
        self.get_account_code(account_state.code_hash)
    }
    pub fn get_nonce_by_account_address(
        &self,
        block_number: BlockNumber,
        address: Address,
    ) -> Result<Option<u64>, StoreError> {
        let Some(state_trie) = self.engine.state_trie(block_number)? else {
            return Ok(None);
        };
        let hashed_address = hash_address(&address);
        let Some(encoded_state) = state_trie.get(&hashed_address)? else {
            return Ok(None);
        };
        let account_state = AccountState::decode(&encoded_state)?;
        Ok(Some(account_state.nonce))
    }

    /// Applies account updates based on the block's latest storage state
    /// and returns the new state root after the updates have been aplied
    pub fn apply_account_updates(
        &self,
        block_number: BlockNumber,
        account_updates: &[AccountUpdate],
    ) -> Result<Option<H256>, StoreError> {
        let Some(mut state_trie) = self.engine.state_trie(block_number)? else {
            return Ok(None);
        };
        for update in account_updates.iter() {
            let hashed_address = hash_address(&update.address);
            if update.removed {
                // Remove account from trie
                state_trie.remove(hashed_address)?;
            } else {
                // Add or update AccountState in the trie
                // Fetch current state or create a new state to be inserted
                let mut account_state = match state_trie.get(&hashed_address)? {
                    Some(encoded_state) => AccountState::decode(&encoded_state)?,
                    None => AccountState::default(),
                };
                if let Some(info) = &update.info {
                    account_state.nonce = info.nonce;
                    account_state.balance = info.balance;
                    account_state.code_hash = info.code_hash;
                    // Store updated code in DB
                    if let Some(code) = &update.code {
                        self.add_account_code(info.code_hash, code.clone())?;
                    }
                }
                // Store the added storage in the account's storage trie and compute its new root
                if !update.added_storage.is_empty() {
                    let mut storage_trie = self
                        .engine
                        .open_storage_trie(update.address, account_state.storage_root);
                    for (storage_key, storage_value) in &update.added_storage {
                        let hashed_key = hash_key(storage_key);
                        if storage_value.is_zero() {
                            storage_trie.remove(hashed_key)?;
                        } else {
                            storage_trie.insert(hashed_key, storage_value.encode_to_vec())?;
                        }
                    }
                    account_state.storage_root = storage_trie.hash()?;
                }
                state_trie.insert(hashed_address, account_state.encode_to_vec())?;
            }
        }
        Ok(Some(state_trie.hash()?))
    }

    /// Adds all genesis accounts and returns the genesis block's state_root
    pub fn setup_genesis_state_trie(
        &self,
        genesis_accounts: HashMap<Address, GenesisAccount>,
    ) -> Result<H256, StoreError> {
        let mut genesis_state_trie = self.engine.new_state_trie()?;
        for (address, account) in genesis_accounts {
            // Store account code (as this won't be stored in the trie)
            let code_hash = code_hash(&account.code);
            self.add_account_code(code_hash, account.code)?;
            // Store the account's storage in a clean storage trie and compute its root
            let mut storage_trie = self.engine.open_storage_trie(address, *EMPTY_TRIE_HASH);
            for (storage_key, storage_value) in account.storage {
                if !storage_value.is_zero() {
                    let hashed_key = hash_key(&storage_key);
                    storage_trie.insert(hashed_key, storage_value.encode_to_vec())?;
                }
            }
            let storage_root = storage_trie.hash()?;
            // Add account to trie
            let account_state = AccountState {
                nonce: account.nonce,
                balance: account.balance,
                storage_root,
                code_hash,
            };
            let hashed_address = hash_address(&address);
            genesis_state_trie.insert(hashed_address, account_state.encode_to_vec())?;
        }
        Ok(genesis_state_trie.hash()?)
    }

    pub fn add_receipt(
        &self,
        block_hash: BlockHash,
        index: Index,
        receipt: Receipt,
    ) -> Result<(), StoreError> {
        self.engine.add_receipt(block_hash, index, receipt)
    }

    pub fn get_receipt(
        &self,
        block_number: BlockNumber,
        index: Index,
    ) -> Result<Option<Receipt>, StoreError> {
        self.engine.get_receipt(block_number, index)
    }

    pub fn add_block(&self, block: Block) -> Result<(), StoreError> {
        // TODO Maybe add both in a single tx?
        let header = block.header;
        let number = header.number;
        let latest_total_difficulty = self.get_latest_total_difficulty()?;
        let block_total_difficulty =
            latest_total_difficulty.unwrap_or(U256::zero()) + header.difficulty;
        let hash = header.compute_block_hash();
        self.add_transaction_locations(&block.body.transactions, number, hash)?;
        self.add_block_body(hash, block.body)?;
        self.add_block_header(hash, header)?;
        self.add_block_number(hash, number)?;
        self.update_latest_block_number(number)?;
        self.add_block_total_difficulty(hash, block_total_difficulty)?;
        self.update_latest_total_difficulty(block_total_difficulty)
    }

    fn add_transaction_locations(
        &self,
        transactions: &[Transaction],
        block_number: BlockNumber,
        block_hash: BlockHash,
    ) -> Result<(), StoreError> {
        for (index, transaction) in transactions.iter().enumerate() {
            self.add_transaction_location(
                transaction.compute_hash(),
                block_number,
                block_hash,
                index as Index,
            )?;
        }
        Ok(())
    }

    pub fn add_initial_state(&self, genesis: Genesis) -> Result<(), StoreError> {
        info!("Storing initial state from genesis");

        // Obtain genesis block
        let genesis_block = genesis.get_block();
        let genesis_block_number = genesis_block.header.number;

        let genesis_hash = genesis_block.header.compute_block_hash();

        if let Some(header) = self.get_block_header(genesis_block_number)? {
            if header.compute_block_hash() == genesis_hash {
                info!("Received genesis file matching a previously stored one, nothing to do");
                return Ok(());
            } else {
                panic!("tried to run genesis twice with different blocks");
            }
        }
        // Store genesis accounts
        // TODO: Should we use this root instead of computing it before the block hash check?
        let genesis_state_root = self.setup_genesis_state_trie(genesis.alloc)?;
        debug_assert_eq!(genesis_state_root, genesis_block.header.state_root);

        // Store genesis block
        self.update_earliest_block_number(genesis_block_number)?;
        self.add_block(genesis_block)?;
        self.set_canonical_block(genesis_block_number, genesis_hash)?;

        // Set chain config
        self.set_chain_config(&genesis.config)
    }

    pub fn get_transaction_by_hash(
        &self,
        transaction_hash: H256,
    ) -> Result<Option<Transaction>, StoreError> {
        self.engine.get_transaction_by_hash(transaction_hash)
    }

    pub fn get_transaction_by_location(
        &self,
        block_hash: BlockHash,
        index: u64,
    ) -> Result<Option<Transaction>, StoreError> {
        self.engine.get_transaction_by_location(block_hash, index)
    }

    pub fn get_block_by_hash(&self, block_hash: H256) -> Result<Option<Block>, StoreError> {
        self.engine.get_block_by_hash(block_hash)
    }

    pub fn get_storage_at(
        &self,
        block_number: BlockNumber,
        address: Address,
        storage_key: H256,
    ) -> Result<Option<U256>, StoreError> {
        let Some(storage_trie) = self.storage_trie(block_number, address)? else {
            return Ok(None);
        };
        let hashed_key = hash_key(&storage_key);
        storage_trie
            .get(&hashed_key)?
            .map(|rlp| U256::decode(&rlp).map_err(StoreError::RLPDecode))
            .transpose()
    }

    pub fn set_chain_config(&self, chain_config: &ChainConfig) -> Result<(), StoreError> {
        self.engine.set_chain_config(chain_config)
    }

    pub fn get_chain_config(&self) -> Result<ChainConfig, StoreError> {
        self.engine.get_chain_config()
    }

    pub fn update_earliest_block_number(
        &self,
        block_number: BlockNumber,
    ) -> Result<(), StoreError> {
        self.engine.update_earliest_block_number(block_number)
    }

    pub fn get_earliest_block_number(&self) -> Result<Option<BlockNumber>, StoreError> {
        self.engine.get_earliest_block_number()
    }

    pub fn update_finalized_block_number(
        &self,
        block_number: BlockNumber,
    ) -> Result<(), StoreError> {
        self.engine.update_finalized_block_number(block_number)
    }

    pub fn get_finalized_block_number(&self) -> Result<Option<BlockNumber>, StoreError> {
        self.engine.get_finalized_block_number()
    }

    pub fn update_safe_block_number(&self, block_number: BlockNumber) -> Result<(), StoreError> {
        self.engine.update_safe_block_number(block_number)
    }

    pub fn get_safe_block_number(&self) -> Result<Option<BlockNumber>, StoreError> {
        self.engine.get_safe_block_number()
    }

    pub fn update_latest_block_number(&self, block_number: BlockNumber) -> Result<(), StoreError> {
        self.engine.update_latest_block_number(block_number)
    }
    pub fn update_latest_total_difficulty(&self, block_difficulty: U256) -> Result<(), StoreError> {
        self.engine.update_latest_total_difficulty(block_difficulty)
    }

    pub fn get_latest_block_number(&self) -> Result<Option<BlockNumber>, StoreError> {
        self.engine.get_latest_block_number()
    }

    pub fn get_latest_total_difficulty(&self) -> Result<Option<U256>, StoreError> {
        self.engine.get_latest_total_difficulty()
    }

    pub fn update_pending_block_number(&self, block_number: BlockNumber) -> Result<(), StoreError> {
        self.engine.update_pending_block_number(block_number)
    }

    pub fn get_pending_block_number(&self) -> Result<Option<BlockNumber>, StoreError> {
        self.engine.get_pending_block_number()
    }

    pub fn set_canonical_block(
        &self,
        number: BlockNumber,
        hash: BlockHash,
    ) -> Result<(), StoreError> {
        self.engine.set_canonical_block(number, hash)
    }

    pub fn get_canonical_block_hash(
        &self,
        block_number: BlockNumber,
    ) -> Result<Option<BlockHash>, StoreError> {
        self.engine.get_canonical_block_hash(block_number)
    }

    // Obtain the storage trie for the given account on the given block
    fn storage_trie(
        &self,
        block_number: BlockNumber,
        address: Address,
    ) -> Result<Option<Trie>, StoreError> {
        // Fetch Account from state_trie
        let Some(state_trie) = self.engine.state_trie(block_number)? else {
            return Ok(None);
        };
        let hashed_address = hash_address(&address);
        let Some(encoded_account) = state_trie.get(&hashed_address)? else {
            return Ok(None);
        };
        let account = AccountState::decode(&encoded_account)?;
        // Open storage_trie
        let storage_root = account.storage_root;
        Ok(Some(self.engine.open_storage_trie(address, storage_root)))
    }

    pub fn get_account_state(
        &self,
        block_number: BlockNumber,
        address: Address,
    ) -> Result<Option<AccountState>, StoreError> {
        let Some(state_trie) = self.engine.state_trie(block_number)? else {
            return Ok(None);
        };
        let hashed_address = hash_address(&address);
        let Some(encoded_state) = state_trie.get(&hashed_address)? else {
            return Ok(None);
        };
        Ok(Some(AccountState::decode(&encoded_state)?))
    }

    pub fn get_account_proof(
        &self,
        block_number: BlockNumber,
        address: &Address,
    ) -> Result<Option<Vec<Vec<u8>>>, StoreError> {
        let Some(state_trie) = self.engine.state_trie(block_number)? else {
            return Ok(None);
        };
        Ok(Some(state_trie.get_proof(&hash_address(address))).transpose()?)
    }

    /// Constructs a merkle proof for the given storage_key in a storage_trie with a known root
    pub fn get_storage_proof(
        &self,
        address: Address,
        storage_root: H256,
        storage_key: &H256,
    ) -> Result<Vec<Vec<u8>>, StoreError> {
        let trie = self.engine.open_storage_trie(address, storage_root);
        Ok(trie.get_proof(&hash_key(storage_key))?)
    }

<<<<<<< HEAD
    pub fn add_filter(
        &self,
        id: u64,
        timestamp: u64,
        filter: LogsFilter,
    ) -> Result<(), StoreError> {
        self.engine.add_filter(id, timestamp, filter)
=======
    pub fn add_payload(&self, payload_id: u64, block: Block) -> Result<(), StoreError> {
        self.engine.add_payload(payload_id, block)
    }

    pub fn get_payload(&self, payload_id: u64) -> Result<Option<Block>, StoreError> {
        self.engine.get_payload(payload_id)
>>>>>>> 9bfea45b
    }
}

fn hash_address(address: &Address) -> Vec<u8> {
    Keccak256::new_with_prefix(address.to_fixed_bytes())
        .finalize()
        .to_vec()
}

fn hash_key(key: &H256) -> Vec<u8> {
    Keccak256::new_with_prefix(key.to_fixed_bytes())
        .finalize()
        .to_vec()
}

#[cfg(test)]
mod tests {
    use std::{fs, panic, str::FromStr};

    use bytes::Bytes;
    use ethereum_rust_core::{
        types::{Transaction, TxType},
        Bloom,
    };
    use ethereum_rust_rlp::decode::RLPDecode;
    use ethereum_types::{H256, U256};

    use super::*;

    #[cfg(feature = "in_memory")]
    #[test]
    fn test_in_memory_store() {
        test_store_suite(EngineType::InMemory);
    }

    #[cfg(feature = "libmdbx")]
    #[test]
    fn test_libmdbx_store() {
        test_store_suite(EngineType::Libmdbx);
    }

    // Creates an empty store, runs the test and then removes the store (if needed)
    fn run_test(test_func: &dyn Fn(Store), engine_type: EngineType) {
        // Remove preexistent DBs in case of a failed previous test
        if matches!(engine_type, EngineType::Libmdbx) {
            remove_test_dbs("store-test-db");
        };
        // Build a new store
        let store = Store::new("store-test-db", engine_type).expect("Failed to create test db");
        // Run the test
        test_func(store);
        // Remove store (if needed)
        if matches!(engine_type, EngineType::Libmdbx) {
            remove_test_dbs("store-test-db");
        };
    }

    fn test_store_suite(engine_type: EngineType) {
        run_test(&test_store_block, engine_type);
        run_test(&test_store_block_number, engine_type);
        run_test(&test_store_transaction_location, engine_type);
        run_test(&test_store_transaction_location_not_canonical, engine_type);
        run_test(&test_store_block_receipt, engine_type);
        run_test(&test_store_account_code, engine_type);
        run_test(&test_store_block_tags, engine_type);
        run_test(&test_chain_config_storage, engine_type);
        run_test(&test_genesis_block, engine_type);
    }

    fn test_genesis_block(store: Store) {
        const GENESIS_KURTOSIS: &str = include_str!("../../test_data/genesis-kurtosis.json");
        const GENESIS_HIVE: &str = include_str!("../../test_data/genesis-hive.json");
        assert_ne!(GENESIS_KURTOSIS, GENESIS_HIVE);
        let genesis_kurtosis: Genesis =
            serde_json::from_str(GENESIS_KURTOSIS).expect("deserialize genesis-kurtosis.json");
        let genesis_hive: Genesis =
            serde_json::from_str(GENESIS_HIVE).expect("deserialize genesis-hive.json");
        store
            .add_initial_state(genesis_kurtosis.clone())
            .expect("first genesis");
        store
            .add_initial_state(genesis_kurtosis)
            .expect("second genesis with same block");
        panic::catch_unwind(move || {
            let _ = store.add_initial_state(genesis_hive);
        })
        .expect_err("genesis with a different block should panic");
    }

    fn remove_test_dbs(path: &str) {
        // Removes all test databases from filesystem
        if std::path::Path::new(path).exists() {
            fs::remove_dir_all(path).expect("Failed to clean test db dir");
        }
    }

    fn test_store_block(store: Store) {
        let (block_header, block_body) = create_block_for_testing();
        let block_number = 6;
        let hash = block_header.compute_block_hash();

        store.add_block_header(hash, block_header.clone()).unwrap();
        store.add_block_body(hash, block_body.clone()).unwrap();
        store.set_canonical_block(block_number, hash).unwrap();

        let stored_header = store.get_block_header(block_number).unwrap().unwrap();
        let stored_body = store.get_block_body(block_number).unwrap().unwrap();

        assert_eq!(stored_header, block_header);
        assert_eq!(stored_body, block_body);
    }

    fn create_block_for_testing() -> (BlockHeader, BlockBody) {
        let block_header = BlockHeader {
            parent_hash: H256::from_str(
                "0x1ac1bf1eef97dc6b03daba5af3b89881b7ae4bc1600dc434f450a9ec34d44999",
            )
            .unwrap(),
            ommers_hash: H256::from_str(
                "0x1dcc4de8dec75d7aab85b567b6ccd41ad312451b948a7413f0a142fd40d49347",
            )
            .unwrap(),
            coinbase: Address::from_str("0x2adc25665018aa1fe0e6bc666dac8fc2697ff9ba").unwrap(),
            state_root: H256::from_str(
                "0x9de6f95cb4ff4ef22a73705d6ba38c4b927c7bca9887ef5d24a734bb863218d9",
            )
            .unwrap(),
            transactions_root: H256::from_str(
                "0x578602b2b7e3a3291c3eefca3a08bc13c0d194f9845a39b6f3bcf843d9fed79d",
            )
            .unwrap(),
            receipts_root: H256::from_str(
                "0x035d56bac3f47246c5eed0e6642ca40dc262f9144b582f058bc23ded72aa72fa",
            )
            .unwrap(),
            logs_bloom: Bloom::from([0; 256]),
            difficulty: U256::zero(),
            number: 1,
            gas_limit: 0x016345785d8a0000,
            gas_used: 0xa8de,
            timestamp: 0x03e8,
            extra_data: Bytes::new(),
            prev_randao: H256::zero(),
            nonce: 0x0000000000000000,
            base_fee_per_gas: Some(0x07),
            withdrawals_root: Some(
                H256::from_str(
                    "0x56e81f171bcc55a6ff8345e692c0f86e5b48e01b996cadc001622fb5e363b421",
                )
                .unwrap(),
            ),
            blob_gas_used: Some(0x00),
            excess_blob_gas: Some(0x00),
            parent_beacon_block_root: Some(H256::zero()),
        };
        let block_body = BlockBody {
            transactions: vec![Transaction::decode(&hex::decode("b86f02f86c8330182480114e82f618946177843db3138ae69679a54b95cf345ed759450d870aa87bee53800080c080a0151ccc02146b9b11adf516e6787b59acae3e76544fdcd75e77e67c6b598ce65da064c5dd5aae2fbb535830ebbdad0234975cd7ece3562013b63ea18cc0df6c97d4").unwrap()).unwrap(),
            Transaction::decode(&hex::decode("f86d80843baa0c4082f618946177843db3138ae69679a54b95cf345ed759450d870aa87bee538000808360306ba0151ccc02146b9b11adf516e6787b59acae3e76544fdcd75e77e67c6b598ce65da064c5dd5aae2fbb535830ebbdad0234975cd7ece3562013b63ea18cc0df6c97d4").unwrap()).unwrap()],
            ommers: Default::default(),
            withdrawals: Default::default(),
        };
        (block_header, block_body)
    }

    fn test_store_block_number(store: Store) {
        let block_hash = H256::random();
        let block_number = 6;

        store.add_block_number(block_hash, block_number).unwrap();

        let stored_number = store.get_block_number(block_hash).unwrap().unwrap();

        assert_eq!(stored_number, block_number);
    }

    fn test_store_transaction_location(store: Store) {
        let transaction_hash = H256::random();
        let block_hash = H256::random();
        let block_number = 6;
        let index = 3;

        store
            .add_transaction_location(transaction_hash, block_number, block_hash, index)
            .unwrap();

        store.set_canonical_block(block_number, block_hash).unwrap();

        let stored_location = store
            .get_transaction_location(transaction_hash)
            .unwrap()
            .unwrap();

        assert_eq!(stored_location, (block_number, block_hash, index));
    }

    fn test_store_transaction_location_not_canonical(store: Store) {
        let transaction_hash = H256::random();
        let block_hash = H256::random();
        let block_number = 6;
        let index = 3;

        store
            .add_transaction_location(transaction_hash, block_number, block_hash, index)
            .unwrap();

        store
            .set_canonical_block(block_number, H256::random())
            .unwrap();

        assert_eq!(
            store.get_transaction_location(transaction_hash).unwrap(),
            None
        )
    }

    fn test_store_block_receipt(store: Store) {
        let receipt = Receipt {
            tx_type: TxType::EIP2930,
            succeeded: true,
            cumulative_gas_used: 1747,
            bloom: Bloom::random(),
            logs: vec![],
        };
        let block_number = 6;
        let index = 4;
        let block_hash = H256::random();

        store
            .add_receipt(block_hash, index, receipt.clone())
            .unwrap();

        store.set_canonical_block(block_number, block_hash).unwrap();

        let stored_receipt = store.get_receipt(block_number, index).unwrap().unwrap();

        assert_eq!(stored_receipt, receipt);
    }

    fn test_store_account_code(store: Store) {
        let code_hash = H256::random();
        let code = Bytes::from("kiwi");

        store.add_account_code(code_hash, code.clone()).unwrap();

        let stored_code = store.get_account_code(code_hash).unwrap().unwrap();

        assert_eq!(stored_code, code);
    }

    fn test_store_block_tags(store: Store) {
        let earliest_block_number = 0;
        let finalized_block_number = 7;
        let safe_block_number = 6;
        let latest_block_number = 8;
        let pending_block_number = 9;

        store
            .update_earliest_block_number(earliest_block_number)
            .unwrap();
        store
            .update_finalized_block_number(finalized_block_number)
            .unwrap();
        store.update_safe_block_number(safe_block_number).unwrap();
        store
            .update_latest_block_number(latest_block_number)
            .unwrap();
        store
            .update_pending_block_number(pending_block_number)
            .unwrap();

        let stored_earliest_block_number = store.get_earliest_block_number().unwrap().unwrap();
        let stored_finalized_block_number = store.get_finalized_block_number().unwrap().unwrap();
        let stored_safe_block_number = store.get_safe_block_number().unwrap().unwrap();
        let stored_latest_block_number = store.get_latest_block_number().unwrap().unwrap();
        let stored_pending_block_number = store.get_pending_block_number().unwrap().unwrap();

        assert_eq!(earliest_block_number, stored_earliest_block_number);
        assert_eq!(finalized_block_number, stored_finalized_block_number);
        assert_eq!(safe_block_number, stored_safe_block_number);
        assert_eq!(latest_block_number, stored_latest_block_number);
        assert_eq!(pending_block_number, stored_pending_block_number);
    }

    fn test_chain_config_storage(store: Store) {
        let chain_config = example_chain_config();
        store.set_chain_config(&chain_config).unwrap();
        let retrieved_chain_config = store.get_chain_config().unwrap();
        assert_eq!(chain_config, retrieved_chain_config);
    }

    fn example_chain_config() -> ChainConfig {
        ChainConfig {
            chain_id: 3151908_u64,
            homestead_block: Some(0),
            eip150_block: Some(0),
            eip155_block: Some(0),
            eip158_block: Some(0),
            byzantium_block: Some(0),
            constantinople_block: Some(0),
            petersburg_block: Some(0),
            istanbul_block: Some(0),
            berlin_block: Some(0),
            london_block: Some(0),
            merge_netsplit_block: Some(0),
            shanghai_time: Some(0),
            cancun_time: Some(0),
            prague_time: Some(1718232101),
            terminal_total_difficulty: Some(58750000000000000000000),
            terminal_total_difficulty_passed: true,
            ..Default::default()
        }
    }
}<|MERGE_RESOLUTION|>--- conflicted
+++ resolved
@@ -585,7 +585,14 @@
         Ok(trie.get_proof(&hash_key(storage_key))?)
     }
 
-<<<<<<< HEAD
+    pub fn add_payload(&self, payload_id: u64, block: Block) -> Result<(), StoreError> {
+        self.engine.add_payload(payload_id, block)
+    }
+
+    pub fn get_payload(&self, payload_id: u64) -> Result<Option<Block>, StoreError> {
+        self.engine.get_payload(payload_id)
+    }
+
     pub fn add_filter(
         &self,
         id: u64,
@@ -593,14 +600,6 @@
         filter: LogsFilter,
     ) -> Result<(), StoreError> {
         self.engine.add_filter(id, timestamp, filter)
-=======
-    pub fn add_payload(&self, payload_id: u64, block: Block) -> Result<(), StoreError> {
-        self.engine.add_payload(payload_id, block)
-    }
-
-    pub fn get_payload(&self, payload_id: u64) -> Result<Option<Block>, StoreError> {
-        self.engine.get_payload(payload_id)
->>>>>>> 9bfea45b
     }
 }
 
