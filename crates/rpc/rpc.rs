--- conflicted
+++ resolved
@@ -187,11 +187,8 @@
         "eth_getTransactionCount" => GetTransactionCountRequest::call(req, storage),
         "eth_feeHistory" => FeeHistoryRequest::call(req, storage),
         "eth_estimateGas" => EstimateGasRequest::call(req, storage),
-<<<<<<< HEAD
         "eth_getLogs" => LogsRequest::call(req, storage),
-=======
         "eth_sendRawTransaction" => SendRawTransactionRequest::call(req, storage),
->>>>>>> 8b444f00
         _ => Err(RpcErr::MethodNotFound),
     }
 }
